// -*- mode: c++; tab-width: 4; indent-tabs-mode: t; c-file-style: "stroustrup"; -*-
// vi:set ts=4 sts=4 sw=4 noet cino+=(0 :
// Copyright 2011, 2012, 2013 The TPIE development team
// 
// This file is part of TPIE.
// 
// TPIE is free software: you can redistribute it and/or modify it under
// the terms of the GNU Lesser General Public License as published by the
// Free Software Foundation, either version 3 of the License, or (at your
// option) any later version.
// 
// TPIE is distributed in the hope that it will be useful, but WITHOUT ANY
// WARRANTY; without even the implied warranty of MERCHANTABILITY or
// FITNESS FOR A PARTICULAR PURPOSE.  See the GNU Lesser General Public
// License for more details.
// 
// You should have received a copy of the GNU Lesser General Public License
// along with TPIE.  If not, see <http://www.gnu.org/licenses/>

#include "common.h"
#include <tpie/pipelining.h>
#include <tpie/file_stream.h>
#include <boost/filesystem.hpp>
#include <algorithm>
#include <tpie/sysinfo.h>
#include <tpie/pipelining/virtual.h>
#include <tpie/progress_indicator_arrow.h>

using namespace tpie;
using namespace tpie::pipelining;

typedef uint64_t test_t;

template <typename dest_t>
struct multiply_t : public node {
	typedef test_t item_type;

	inline multiply_t(const dest_t & dest, uint64_t factor)
		: dest(dest)
		, factor(factor)
	{
		set_minimum_memory(17000000);
		add_push_destination(dest);
	}

	virtual void begin() override {
		node::begin();
		log_debug() << "multiply begin with memory " << this->get_available_memory() << std::endl;
	}

	void push(const test_t & item) {
		dest.push(factor*item);
	}

	dest_t dest;
	uint64_t factor;
};

typedef pipe_middle<factory_1<multiply_t, uint64_t> > multiply;

std::vector<test_t> inputvector;
std::vector<test_t> expectvector;
std::vector<test_t> outputvector;

void setup_test_vectors() {
	inputvector.resize(0); expectvector.resize(0); outputvector.resize(0);
	inputvector.resize(20); expectvector.resize(20);
	for (size_t i = 0; i < 20; ++i) {
		inputvector[i] = i;
		expectvector[i] = i*6;
	}
}

bool check_test_vectors() {
	if (outputvector != expectvector) {
		log_error() << "Output vector does not match expect vector\n"
			<< "Expected: " << std::flush;
		std::vector<test_t>::iterator expectit = expectvector.begin();
		while (expectit != expectvector.end()) {
			log_error()<< *expectit << ' ';
			++expectit;
		}
		log_error()<< '\n'
			<< "Output:   " << std::flush;
		std::vector<test_t>::iterator outputit = outputvector.begin();
		while (outputit != outputvector.end()) {
			log_error()<< *outputit << ' ';
			++outputit;
		}
		log_error()<< std::endl;
		return false;
	}
	return true;
}

bool vector_multiply_test() {
	pipeline p = input_vector(inputvector) | multiply(3) | multiply(2) | output_vector(outputvector);
	p.plot(log_info());
	p();
	return check_test_vectors();
}

<<<<<<< HEAD
bool file_stream_test() {
	tpie::temp_file input_file;
	tpie::temp_file output_file;
	{
		file_stream<test_t> in;
		in.open(input_file.path());
		in.write(1);
		in.write(2);
		in.write(3);
=======
void file_system_cleanup() {
	boost::filesystem::remove("input");
	boost::filesystem::remove("output");
}

bool file_stream_test(stream_size_type items) {
	file_system_cleanup();
	{
		file_stream<test_t> in;
		in.open("input");
		for (stream_size_type i = 0; i < items; ++i) {
			in.write(i);
		}
>>>>>>> d900c888
	}
	{
		file_stream<test_t> in;
		in.open(input_file.path());
		file_stream<test_t> out;
		out.open(output_file.path());
		// p is actually an input_t<multiply_t<multiply_t<output_t<test_t> > > >
		pipeline p = (input(in) | multiply(3) | multiply(2) | output(out));
		p.plot(log_info());
		p();
	}
	{
		file_stream<test_t> out;
<<<<<<< HEAD
		out.open(output_file.path());
		if (6 != out.read()) return false;
		if (12 != out.read()) return false;
		if (18 != out.read()) return false;
=======
		out.open("output");
		for (stream_size_type i = 0; i < items; ++i) {
			if (i*6 != out.read()) return false;
		}
>>>>>>> d900c888
	}
	return true;
}

bool file_stream_pull_test() {
	tpie::temp_file input_file;
	tpie::temp_file output_file;
	{
		file_stream<test_t> in;
		in.open(input_file.path());
		in.write(1);
		in.write(2);
		in.write(3);
	}
	{
		file_stream<test_t> in;
		in.open(input_file.path());
		file_stream<test_t> out;
		out.open(output_file.path());
		pipeline p = (pull_input(in) | pull_identity() | pull_output(out));
		p.get_node_map()->dump(log_info());
		p.plot(log_info());
		p();
	}
	{
		file_stream<test_t> out;
		out.open(output_file.path());
		if (1 != out.read()) return false;
		if (2 != out.read()) return false;
		if (3 != out.read()) return false;
	}
	return true;
}

bool file_stream_alt_push_test() {
	tpie::temp_file input_file;
	tpie::temp_file output_file;
	{
		file_stream<test_t> in;
		in.open(input_file.path());
		in.write(1);
		in.write(2);
		in.write(3);
	}
	{
		file_stream<test_t> in;
		in.open(input_file.path());
		file_stream<test_t> out;
		out.open(output_file.path());
		pipeline p = (input(in) | alt_identity() | output(out));
		p.plot(log_info());
		p();
	}
	{
		file_stream<test_t> out;
		out.open(output_file.path());
		if (1 != out.read()) return false;
		if (2 != out.read()) return false;
		if (3 != out.read()) return false;
	}
	return true;
}

bool merge_test() {
	tpie::temp_file input_file;
	tpie::temp_file output_file;
	{
		file_stream<test_t> in;
		in.open(input_file.path());
		pipeline p = input_vector(inputvector) | output(in);
		p.plot(log_info());
		p();
	}
	expectvector.resize(2*inputvector.size());
	for (int i = 0, j = 0, l = inputvector.size(); i < l; ++i) {
		expectvector[j++] = inputvector[i];
		expectvector[j++] = inputvector[i];
	}
	{
		file_stream<test_t> in;
		in.open(input_file.path());
		file_stream<test_t> out;
		out.open(output_file.path());
		std::vector<test_t> inputvector2 = inputvector;
		pipeline p = input_vector(inputvector) | merge(pull_input(in)) | output(out);
		p.plot(log_info());
		p();
	}
	{
		file_stream<test_t> in;
		in.open(output_file.path());
		pipeline p = input(in) | output_vector(outputvector);
		p.plot(log_info());
		p();
	}
	return check_test_vectors();
}

bool reverse_test() {
	pipeline p1 = input_vector(inputvector) | reverser() | output_vector(outputvector);
	p1.plot_full(log_info());
	p1();
	expectvector = inputvector;
	std::reverse(expectvector.begin(), expectvector.end());

	//reverser<test_t> r(inputvector.size());
	//pipeline p1 = input_vector(inputvector) | r.sink();
	//pipeline p2 = r.source() | output_vector(outputvector);
	//p1.plot(log_info());
	//p1();

	return check_test_vectors();
}

bool internal_reverse_test() {
	pipeline p1 = input_vector(inputvector) | reverser() | output_vector(outputvector);
	p1();
	expectvector = inputvector;
	std::reverse(expectvector.begin(), expectvector.end());

	return check_test_vectors();
}

///////////////////////////////////////////////////////////////////////////////
/// \brief Sums the two components of the input pair
///////////////////////////////////////////////////////////////////////////////

template <typename factory_type>
class add_pairs_type {
public:
	template <typename dest_t>
	class type : public tpie::pipelining::node {
	public:
		dest_t dest;
		typename factory_type::constructed_type pullSource;
		typedef uint64_t item_type;

		type(const dest_t & dest, const factory_type & factory)
		: dest(dest)
		, pullSource(factory.construct())
		{
			add_push_destination(dest);
			add_pull_source(pullSource);
		}

		void push(const item_type &item) {
			dest.push(item + pullSource.pull());
		}
	};
};

template <typename pipe_type>
tpie::pipelining::pipe_middle<tpie::pipelining::tempfactory_1<add_pairs_type<typename pipe_type::factory_type>, typename pipe_type::factory_type> >
add_pairs(const pipe_type &pipe) {
	return tpie::pipelining::tempfactory_1<add_pairs_type<typename pipe_type::factory_type>, typename pipe_type::factory_type>(pipe.factory);
}

///////////////////////////////////////////////////////////////////////////////
/// \brief templated test for the passive reversers
///////////////////////////////////////////////////////////////////////////////

template<typename T>
bool templated_passive_reverse_test(size_t n) {
	std::vector<test_t> input;
	std::vector<test_t> output;

	for(size_t i = 0; i < n; ++i)
		input.push_back(i);

	T p_reverser;
	pipeline p = input_vector(input)
	| fork(p_reverser.input())
	| buffer()
	| add_pairs(p_reverser.output())
	| output_vector(output);

	p();

	TEST_ENSURE_EQUALITY(output.size(), n, "The passive reverser didn't output the correct number of elements");
	for(std::vector<test_t>::iterator i = output.begin(); i != output.end(); ++i)
		TEST_ENSURE_EQUALITY(*i, n-1, "The passive reverser did not output in the correct order");
	return true;
}

bool internal_passive_reverse_test(size_t n) {
	return templated_passive_reverse_test<passive_reverser<test_t> >(n);
}

bool passive_reverse_test(size_t n) {
	return templated_passive_reverse_test<internal_passive_reverser<test_t> >(n);
}

template <typename dest_t>
struct sequence_generator_type : public node {
	typedef size_t item_type;

	sequence_generator_type(const dest_t & dest, size_t elements, bool reverse)
		: dest(dest)
		, elements(elements)
		, reverse(reverse)
	{
		add_push_destination(dest);
	}

	virtual void propagate() override {
		forward("items", static_cast<stream_size_type>(elements));
		set_steps(elements);
	}

	virtual void go() override {
		if (reverse) {
			for (size_t i = elements; i > 0; --i) {
				dest.push(i);
				step();
			}
		} else {
			for (size_t i = 1; i <= elements; ++i) {
				dest.push(i);
				step();
			}
		}
	}
private:
	dest_t dest;
	size_t elements;
	bool reverse;
};

typedef pipe_begin<factory_2<sequence_generator_type, size_t, bool> >
	sequence_generator;

struct sequence_verifier_type : public node {
	typedef size_t item_type;

	sequence_verifier_type(size_t elements, bool * result)
		: elements(elements)
		, expect(1)
		, result(result)
		, bad(false)
	{
		*result = false;
	}

	virtual void propagate() override {
		if (!can_fetch("items")) {
			log_error() << "Sorter did not forward number of items" << std::endl;
			bad = true;
		}
		*result = false;
	}

	inline void push(size_t element) {
		if (element != expect) {
			(bad ? log_debug() : log_error()) << "Got " << element << ", expected " << expect << std::endl;
			bad = true;
		}
		*result = false;
		++expect;
	}

	virtual void end() override {
		if (can_fetch("items")
			&& static_cast<stream_size_type>(elements) != fetch<stream_size_type>("items")) {

			log_error() << "Sorter did not send as many items as promised" << std::endl;
			bad = true;
		}
		*result = !bad;
	}

private:
	size_t elements;
	size_t expect;
	bool * result;
	bool bad;
};

typedef pipe_end<termfactory_2<sequence_verifier_type, size_t, bool *> >
	sequence_verifier;

bool sort_test(size_t elements) {
	bool result = false;
	pipeline p = sequence_generator(elements, true)
		| sort().name("Test")
		| sequence_verifier(elements, &result);
	p.plot(log_info());
	p();
	return result;
}

bool sort_test_trivial() {
	TEST_ENSURE(sort_test(0), "Cannot sort 0 elements");
	TEST_ENSURE(sort_test(1), "Cannot sort 1 element");
	TEST_ENSURE(sort_test(2), "Cannot sort 2 elements");
	return true;
}

bool sort_test_small() {
	return sort_test(20);
}

bool sort_test_large() {
	return sort_test(300*1024);
}

// This tests that pipe_middle | pipe_middle -> pipe_middle,
// and that pipe_middle | pipe_end -> pipe_end.
// The other tests already test that pipe_begin | pipe_middle -> pipe_middle,
// and that pipe_begin | pipe_end -> pipeline.
bool operator_test() {
	expectvector = inputvector;
	std::reverse(inputvector.begin(), inputvector.end());
	pipeline p = input_vector(inputvector) | ((sort() | sort()) | output_vector(outputvector));
	p.plot(log_info());
	p();
	return check_test_vectors();
}

bool uniq_test() {
	const size_t n = 5;
	inputvector.resize(n*(n+1)/2);
	expectvector.resize(n);
	size_t k = 0;
	for (size_t i = 0; i < n; ++i) {
		for (size_t j = 0; j <= i; ++j) {
			inputvector[k++] = i;
		}
		expectvector[i] = i;
	}
	pipeline p = input_vector(inputvector) | pipeuniq() | output_vector(outputvector);
	p.plot(log_info());
	p();
	return check_test_vectors();
}

struct memtest {
	size_t totalMemory;
	size_t minMem1;
	size_t maxMem1;
	size_t minMem2;
	size_t maxMem2;
	double frac1;
	double frac2;

	size_t assigned1;
	size_t assigned2;
};

template <typename dest_t>
class memtest_1 : public node {
	dest_t dest;
	memtest & settings;

public:
	memtest_1(const dest_t & dest, memtest & settings)
		: dest(dest)
		, settings(settings)
	{
		add_push_destination(dest);
	}

	void prepare() {
		set_minimum_memory(settings.minMem1);
		if (settings.maxMem1 > 0)
			set_maximum_memory(settings.maxMem1);
		set_memory_fraction(settings.frac1);
	}

	virtual void set_available_memory(memory_size_type m) override {
		node::set_available_memory(m);
		settings.assigned1 = m;
	}

	virtual void go() override {
	}
};

class memtest_2 : public node {
	memtest & settings;

public:
	memtest_2(memtest & settings)
		: settings(settings)
	{
	}

	void prepare() {
		set_minimum_memory(settings.minMem2);
		if (settings.maxMem2 > 0)
			set_maximum_memory(settings.maxMem2);
		set_memory_fraction(settings.frac2);
	}

	virtual void set_available_memory(memory_size_type m) override {
		node::set_available_memory(m);
		settings.assigned2 = m;
	}
};

bool memory_test(memtest settings) {
	if (settings.minMem1 + settings.minMem2 > settings.totalMemory) {
		throw tpie::exception("Memory requirements too high");
	}

	const memory_size_type NO_MEM = std::numeric_limits<memory_size_type>::max();
	settings.assigned1 = settings.assigned2 = NO_MEM;

	progress_indicator_null pi;

	pipeline p =
		make_pipe_begin_1<memtest_1, memtest &>(settings)
		| make_pipe_end_1<memtest_2, memtest &>(settings);
	p(0, pi, settings.totalMemory);

	log_debug() << "totalMemory " << settings.totalMemory << '\n'
	            << "minMem1     " << settings.minMem1 << '\n'
	            << "maxMem1     " << settings.maxMem1 << '\n'
	            << "minMem2     " << settings.minMem2 << '\n'
	            << "maxMem2     " << settings.maxMem2 << '\n'
	            << "frac1       " << settings.frac1 << '\n'
	            << "frac2       " << settings.frac2 << '\n'
	            << "assigned1   " << settings.assigned1 << '\n'
	            << "assigned2   " << settings.assigned2 << std::endl;

	if (settings.assigned1 == NO_MEM || settings.assigned2 == NO_MEM) {
		log_error() << "No memory assigned" << std::endl;
		return false;
	}

	if (settings.assigned1 + settings.assigned2 > settings.totalMemory) {
		log_error() << "Too much memory assigned" << std::endl;
		return false;
	}

	if (settings.assigned1 < settings.minMem1 || settings.assigned2 < settings.minMem2) {
		log_error() << "Too little memory assigned" << std::endl;
		return false;
	}

	if ((settings.maxMem1 != 0 && settings.assigned1 > settings.maxMem1)
		|| (settings.maxMem2 != 0 && settings.assigned2 > settings.maxMem2)) {
		log_error() << "Too much memory assigned" << std::endl;
		return false;
	}

	const double EPS = 1e-9;
	const size_t min1 = settings.minMem1;
	const size_t max1 = (settings.maxMem1 == 0) ? settings.totalMemory : settings.maxMem1;
	const size_t min2 = settings.minMem2;
	const size_t max2 = (settings.maxMem2 == 0) ? settings.totalMemory : settings.maxMem2;
	const size_t m1 = settings.assigned1;
	const size_t m2 = settings.assigned2;
	const double f1 = settings.frac1;
	const double f2 = settings.frac2;
	if ((min1 < m1 && m1 < max1) && (min2 < m2 && m2 < max2)
		&& abs(m1 * f2 - m2 * f1) > EPS)
	{
		log_error() << "Fractions not honored" << std::endl;
		return false;
	}

	return true;
}

void memory_test_shorthand(teststream & ts, size_t totalMemory, size_t minMem1, size_t maxMem1, size_t minMem2, size_t maxMem2, double frac1, double frac2) {
	ts << "(" << totalMemory << ", " << minMem1 << ", " << maxMem1 << ", " << minMem2 << ", " << maxMem2 << ", " << frac1 << ", " << frac2 << ")";
	memtest settings;
	settings.totalMemory = totalMemory;
	settings.minMem1 = minMem1;
	settings.maxMem1 = maxMem1;
	settings.minMem2 = minMem2;
	settings.maxMem2 = maxMem2;
	settings.frac1 = frac1;
	settings.frac2 = frac2;
	ts << result(memory_test(settings));
}

void memory_test_multi(teststream & ts) {
	//                        total   min1   max1   min2   max2  frac1  frac2
	memory_test_shorthand(ts,  2000,     0,     0,     0,     0,   1.0,   1.0);
	memory_test_shorthand(ts,  2000,   800,     0,   800,     0,   1.0,   1.0);
	memory_test_shorthand(ts,  4000,  1000,     0,  1000,     0,   0.0,   0.0);
	memory_test_shorthand(ts,  2000,     0,     0,     0,     0,   0.0,   1.0);
	memory_test_shorthand(ts,  2000,   500,     0,     0,     0,   0.0,   1.0);
	memory_test_shorthand(ts,  2000,   500,   700,     0,     0,   1.0,   1.0);
	memory_test_shorthand(ts,  2000,     0,   700,     0,   500,   1.0,   1.0);
	memory_test_shorthand(ts,  2000,     0,  2000,     0,  2000,   1.0,   1.0);
	memory_test_shorthand(ts,  2000,   200,  2000,     0,  2000,   1.0,   1.0);
}

bool fork_test() {
	expectvector = inputvector;
	pipeline p = input_vector(inputvector).name("Input vector") | fork(output_vector(outputvector)) | bitbucket<test_t>(0);
	p();
	return check_test_vectors();
}

template <typename dest_t>
struct buffer_node_t : public node {
	typedef typename dest_t::item_type item_type;

	inline buffer_node_t(const dest_t & dest)
		: dest(dest)
	{
		add_dependency(dest);
	}

	inline void push(const item_type & item) {
		dest.push(item);
	}

	dest_t dest;
};

inline pipe_middle<factory_0<buffer_node_t> >
buffer_node() {
	return pipe_middle<factory_0<buffer_node_t> >();
}

struct merger_memory : public memory_test {
	typedef int test_t;
	size_t n;
	array<file_stream<test_t> > inputs;
	merger<test_t, std::less<test_t> > m;

	inline merger_memory(size_t n)
		: n(n)
		, m(std::less<test_t>())
	{
		inputs.resize(n);
		for (size_t i = 0; i < n; ++i) {
			inputs[i].open();
			inputs[i].write(static_cast<test_t>(n-i));
			inputs[i].seek(0);
		}
	}

	virtual void alloc() {
		m.reset(inputs, 1);
	}

	virtual void free() {
		m.reset();
	}

	virtual void use() {
		test_t prev = m.pull();
		for (size_t i = 1; i < n; ++i) {
			test_t it = m.pull();
			if (prev > it) {
				log_error() << "Merger returns items out of order in memory test" << std::endl;
			}
			prev = it;
		}
	}

	virtual size_type claimed_size() {
		return static_cast<size_type>(merger<test_t, std::less<test_t> >::memory_usage(n));
	}
};

bool merger_memory_test(size_t n) {
	merger_memory m(n);
	return m();
}

struct my_item {
	my_item() : v1(42), v2(9001) {}
	short v1;
	int v2;
};

template <typename dest_t>
struct FF1 : public node {
	dest_t dest;
	FF1(const dest_t & dest) : dest(dest) {
		add_push_destination(dest);
	}
	virtual void propagate() override {
		my_item i;
		i.v1 = 1;
		forward("my_item", i);
	}
	virtual void go() override {
	}
};

template <typename dest_t>
struct FF2 : public node {
	dest_t dest;
	FF2(const dest_t & dest) : dest(dest) {
		add_push_destination(dest);
	}
};

bool fetch_forward_result;

struct FF3 : public node {
	FF3() {
	}
	virtual void propagate() override {
		if (!can_fetch("my_item")) {
			log_error() << "Cannot fetch my_item" << std::endl;
			fetch_forward_result = false;
			return;
		}
		my_item i = fetch<my_item>("my_item");
		if (i.v1 != 1) {
			log_error() << "Wrong answer" << std::endl;
			fetch_forward_result = false;
			return;
		}
	}
};

bool fetch_forward_test() {
	fetch_forward_result = true;
	pipeline p = make_pipe_begin_0<FF1>()
		| make_pipe_middle_0<FF2>()
		| make_pipe_end_0<FF3>()
		;
	p.plot(log_info());
	p.forward<int>("test", 42);
	p();
	if (!fetch_forward_result) return false;
	if (p.fetch<int>("test") != 42) {
		log_error() << "Something went wrong" << std::endl;
		return false;
	}
	return true;
}

// Assume that dest_t::item_type is a reference type.
// Push a dereferenced zero pointer to the destination.
template <typename dest_t>
class push_zero_t : public node {
	dest_t dest;
public:
	typedef typename dest_t::item_type item_type;
private:
	// Type of pointer to dereference.
	typedef typename boost::remove_reference<item_type>::type * ptr_type;
public:
	push_zero_t(const dest_t & dest)
		: dest(dest)
	{
		add_push_destination(dest);
	}

	virtual void go() /*override*/ {
		dest.push(*static_cast<ptr_type>(0));
	}
};

pipe_begin<factory_0<push_zero_t> >
push_zero() {
	return factory_0<push_zero_t>();
}

bool virtual_test() {
	pipeline p = virtual_chunk_begin<test_t>(input_vector(inputvector))
		| virtual_chunk<test_t, test_t>(multiply(3) | multiply(2))
		| virtual_chunk<test_t, test_t>()
		| virtual_chunk_end<test_t>(output_vector(outputvector));
	p.plot(log_info());
	p();
	return check_test_vectors();
}

struct prepare_result {
	prepare_result()
		: t(0)
	{
	}

	memory_size_type memWanted1;
	memory_size_type memWanted2;
	memory_size_type memWanted3;

	memory_size_type memGotten1;
	memory_size_type memGotten2;
	memory_size_type memGotten3;

	size_t t;
	size_t prep1;
	size_t prep2;
	size_t prep3;
	size_t propagate1;
	size_t propagate2;
	size_t propagate3;
	size_t begin1;
	size_t begin2;
	size_t begin3;
	size_t end1;
	size_t end2;
	size_t end3;
};

std::ostream & operator<<(std::ostream & os, const prepare_result & r) {
	return os
		<< "memWanted1: " << r.memWanted1 << '\n'
		<< "memWanted2: " << r.memWanted2 << '\n'
		<< "memWanted3: " << r.memWanted3 << "\n\n"
		<< "memGotten1: " << r.memGotten1 << '\n'
		<< "memGotten2: " << r.memGotten2 << '\n'
		<< "memGotten3: " << r.memGotten3 << "\n\n"
		<< "t:          " << r.t << '\n'
		<< "prep1:      " << r.prep1 << '\n'
		<< "prep2:      " << r.prep2 << '\n'
		<< "prep3:      " << r.prep3 << '\n'
		<< "begin1:     " << r.begin1 << '\n'
		<< "begin2:     " << r.begin2 << '\n'
		<< "begin3:     " << r.begin3 << '\n'
		<< "end1:       " << r.end1 << '\n'
		<< "end2:       " << r.end2 << '\n'
		<< "end3:       " << r.end3 << '\n'
		;
}

template <typename dest_t>
class prepare_begin_type : public node {
	dest_t dest;
	prepare_result & r;
public:
	typedef void * item_type;

	prepare_begin_type(dest_t dest, prepare_result & r)
		: dest(dest)
		, r(r)
	{
		add_push_destination(dest);
	}

	virtual void prepare() override {
		log_debug() << "Prepare 1" << std::endl;
		r.prep1 = r.t++;
		set_minimum_memory(r.memWanted1);
		forward("t", r.t);
	}

	virtual void propagate() override {
		log_debug() << "Propagate 1" << std::endl;
		r.propagate1 = r.t++;
		r.memGotten1 = get_available_memory();
		forward("t", r.t);
	}

	virtual void begin() override {
		log_debug() << "Begin 1" << std::endl;
		r.begin1 = r.t++;
	}

	virtual void go() override {
		// We don't test go()/push() in this unit test.
	}

	virtual void set_available_memory(memory_size_type mem) override {
		node::set_available_memory(mem);
		log_debug() << "Begin memory " << mem << std::endl;
	}

	virtual void end() override {
		r.end1 = r.t++;
	}
};

inline pipe_begin<factory_1<prepare_begin_type, prepare_result &> >
prepare_begin(prepare_result & r) {
	return factory_1<prepare_begin_type, prepare_result &>(r);
}

template <typename dest_t>
class prepare_middle_type : public node {
	dest_t dest;
	prepare_result & r;
public:
	typedef void * item_type;

	prepare_middle_type(dest_t dest, prepare_result & r)
		: dest(dest)
		, r(r)
	{
		add_push_destination(dest);
	}

	virtual void prepare() override {
		log_debug() << "Prepare 2" << std::endl;
		if (!can_fetch("t")) {
			log_error() << "Couldn't fetch time variable in middle::prepare" << std::endl;
		} else if (fetch<size_t>("t") != r.t) {
			log_error() << "Time is wrong" << std::endl;
		}
		r.prep2 = r.t++;
		set_minimum_memory(r.memWanted2);
		forward("t", r.t);
	}

	virtual void propagate() override {
		log_debug() << "Propagate 2" << std::endl;
		if (!can_fetch("t")) {
			log_error() << "Couldn't fetch time variable in middle::propagate" << std::endl;
		} else if (fetch<size_t>("t") != r.t) {
			log_error() << "Time is wrong" << std::endl;
		}
		r.propagate2 = r.t++;
		r.memGotten2 = get_available_memory();
		forward("t", r.t);
	}

	virtual void begin() override {
		log_debug() << "Begin 2" << std::endl;
		r.begin2 = r.t++;
	}

	virtual void end() override {
		r.end2 = r.t++;
	}
};

inline pipe_middle<factory_1<prepare_middle_type, prepare_result &> >
prepare_middle(prepare_result & r) {
	return factory_1<prepare_middle_type, prepare_result &>(r);
}

class prepare_end_type : public node {
	prepare_result & r;
public:
	typedef void * item_type;

	prepare_end_type(prepare_result & r)
		: r(r)
	{
	}

	virtual void prepare() override {
		log_debug() << "Prepare 3" << std::endl;
		if (!can_fetch("t")) {
			log_error() << "Couldn't fetch time variable in end::prepare" << std::endl;
		} else if (fetch<size_t>("t") != r.t) {
			log_error() << "Time is wrong" << std::endl;
		}
		r.prep3 = r.t++;
		set_minimum_memory(r.memWanted3);
	}

	virtual void propagate() override {
		log_debug() << "Propagate 3" << std::endl;
		if (!can_fetch("t")) {
			log_error() << "Couldn't fetch time variable in end::propagate" << std::endl;
		} else if (fetch<size_t>("t") != r.t) {
			log_error() << "Time is wrong" << std::endl;
		}
		r.propagate3 = r.t++;
		r.memGotten3 = get_available_memory();
	}

	virtual void begin() override {
		log_debug() << "Begin 3" << std::endl;
		r.begin3 = r.t++;
	}

	virtual void end() override {
		r.end3 = r.t++;
	}
};

inline pipe_end<termfactory_1<prepare_end_type, prepare_result &> >
prepare_end(prepare_result & r) {
	return termfactory_1<prepare_end_type, prepare_result &>(r);
}

bool prepare_test() {
	prepare_result r;
	r.memWanted1 = 23;
	r.memWanted2 = 45;
	r.memWanted3 = 67;

	pipeline p = prepare_begin(r)
		| prepare_middle(r)
		| prepare_end(r);
	p();
	log_debug() << r << std::endl;
	TEST_ENSURE(r.prep1      == 0,  "Prep 1 time is wrong");
	TEST_ENSURE(r.prep2      == 1,  "Prep 2 time is wrong");
	TEST_ENSURE(r.prep3      == 2,  "Prep 3 time is wrong");
	TEST_ENSURE(r.propagate1 == 3,  "Propagate 1 time is wrong");
	TEST_ENSURE(r.propagate2 == 4,  "Propagate 2 time is wrong");
	TEST_ENSURE(r.propagate3 == 5,  "Propagate 3 time is wrong");
	TEST_ENSURE(r.begin3     == 6,  "Begin 3 time is wrong");
	TEST_ENSURE(r.begin2     == 7,  "Begin 2 time is wrong");
	TEST_ENSURE(r.begin1     == 8,  "Begin 1 time is wrong");
	TEST_ENSURE(r.end1       == 9,  "End 1 time is wrong");
	TEST_ENSURE(r.end2       == 10, "End 2 time is wrong");
	TEST_ENSURE(r.end3       == 11, "End 3 time is wrong");
	TEST_ENSURE(r.t          == 12, "Time is wrong after execution");

	TEST_ENSURE(r.memGotten1 == r.memWanted1, "Memory assigned to 1 is wrong");
	TEST_ENSURE(r.memGotten2 == r.memWanted2, "Memory assigned to 2 is wrong");
	TEST_ENSURE(r.memGotten3 == r.memWanted3, "Memory assigned to 3 is wrong");

	return true;
}

namespace end_time {

struct result {
	size_t t;

	size_t end1;
	size_t end2;

	friend std::ostream & operator<<(std::ostream & os, result & r) {
		return os
			<< "end1 = " << r.end1 << '\n'
			<< "end2 = " << r.end2 << '\n'
			<< "t    = " << r.t << '\n'
			<< std::endl;
	}
};

class begin_type : public node {
	result & r;

public:
	begin_type(result & r) : r(r) {
	}

	virtual void end() override {
		r.end1 = r.t++;
	}
};

pullpipe_begin<termfactory_1<begin_type, result &> >
inline begin(result & r) {
	return termfactory_1<begin_type, result &>(r);
}

template <typename dest_t>
class end_type : public node {
	result & r;
	dest_t dest;

public:
	end_type(dest_t dest, result & r) : r(r), dest(dest) {
		add_pull_source(dest);
	}

	virtual void go() override {
	}

	virtual void end() override {
		r.end2 = r.t++;
	}
};

pullpipe_end<factory_1<end_type, result &> >
inline end(result & r) {
	return factory_1<end_type, result &>(r);
}

bool test() {
	result r;
	r.t = 0;
	pipeline p = begin(r) | end(r);
	p.plot(log_info());
	p();
	log_debug() << r;
	TEST_ENSURE(r.end2 == 0, "End 2 time wrong");
	TEST_ENSURE(r.end1 == 1, "End 1 time wrong");
	TEST_ENSURE(r.t    == 2, "Time wrong");
	return true;
}

} // namespace end_time

bool pull_iterator_test() {
	outputvector.resize(inputvector.size());
	expectvector = inputvector;
	pipeline p =
		pull_input_iterator(inputvector.begin(), inputvector.end())
		| pull_output_iterator(outputvector.begin());
	p.plot(log_info());
	p();
	return check_test_vectors();
}

bool push_iterator_test() {
	outputvector.resize(inputvector.size());
	expectvector = inputvector;
	pipeline p =
		push_input_iterator(inputvector.begin(), inputvector.end())
		| push_output_iterator(outputvector.begin());
	p.plot(log_info());
	p();
	return check_test_vectors();
}

template <typename dest_t>
class multiplicative_inverter_type : public node {
	dest_t dest;
	const size_t p;

public:
	typedef size_t item_type;

	multiplicative_inverter_type(const dest_t & dest, size_t p)
		: dest(dest)
		, p(p)
	{
		add_push_destination(dest);
		set_steps(p);
	}

	void push(size_t n) {
		size_t i;
		for (i = 0; (i*n) % p != 1; ++i);
		dest.push(i);
		step();
	}
};

inline pipe_middle<factory_1<multiplicative_inverter_type, size_t> >
multiplicative_inverter(size_t p) {
	return factory_1<multiplicative_inverter_type, size_t>(p);
}

bool parallel_test(size_t modulo) {
	bool result = false;
	pipeline p = sequence_generator(modulo-1, true)
		| parallel(multiplicative_inverter(modulo))
		| sort()
		| sequence_verifier(modulo-1, &result);
	p.plot(log_info());
	tpie::progress_indicator_arrow pi("Parallel", 1);
	p(modulo-1, pi);
	return result;
}

bool parallel_ordered_test(size_t modulo) {
	bool result = false;
	pipeline p = sequence_generator(modulo-1, false)
		| parallel(multiplicative_inverter(modulo) | multiplicative_inverter(modulo), maintain_order)
		| sequence_verifier(modulo-1, &result);
	p.plot(log_info());
	tpie::progress_indicator_arrow pi("Parallel", 1);
	p(modulo-1, pi);
	return result;
}

template <typename dest_t>
class Monotonic : public node {
	dest_t dest;
	test_t sum;
	test_t chunkSize;
public:
	typedef test_t item_type;
	Monotonic(const dest_t & dest, test_t sum, test_t chunkSize)
		: dest(dest)
		, sum(sum)
		, chunkSize(chunkSize)
	{
		add_push_destination(dest);
	}

	virtual void go() override {
		while (sum > chunkSize) {
			dest.push(chunkSize);
			sum -= chunkSize;
		}
		if (sum > 0) {
			dest.push(sum);
			sum = 0;
		}
	}
};

pipe_begin<factory_2<Monotonic, test_t, test_t> >
monotonic(test_t sum, test_t chunkSize) {
	return factory_2<Monotonic, test_t, test_t>(sum, chunkSize);
}

template <typename dest_t>
class Splitter : public node {
	dest_t dest;
public:
	typedef test_t item_type;
	Splitter(const dest_t & dest)
		: dest(dest)
	{
		add_push_destination(dest);
	}

	void push(test_t item) {
		while (item > 0) {
			dest.push(1);
			--item;
		}
	}
};

pipe_middle<factory_0<Splitter> >
splitter() {
	return factory_0<Splitter>();
}

class Summer : public node {
	test_t & result;
public:
	typedef test_t item_type;
	Summer(test_t & result)
		: result(result)
	{
	}

	void push(test_t item) {
		result += item;
	}
};

pipe_end<termfactory_1<Summer, test_t &> >
summer(test_t & result) {
	return termfactory_1<Summer, test_t &>(result);
}

bool parallel_multiple_test() {
	test_t sumInput = 1000;
	test_t sumOutput = 0;
	pipeline p = monotonic(sumInput, 5) | parallel(splitter()) | summer(sumOutput);
	p.plot();
	p();
	if (sumInput != sumOutput) {
		log_error() << "Expected sum " << sumInput << ", got " << sumOutput << std::endl;
		return false;
	} else {
		return true;
	}
}

template <typename dest_t>
class buffering_accumulator_type : public node {
	dest_t dest;
	test_t inputs;

public:
	static const test_t bufferSize = 8;

	typedef test_t item_type;

	buffering_accumulator_type(dest_t dest)
		: dest(dest)
		, inputs(0)
	{
		add_push_destination(dest);
	}

	void push(test_t item) {
		inputs += item;
		if (inputs >= bufferSize) flush_buffer();
	}

	virtual void end() override {
		if (inputs > 0) flush_buffer();
	}

private:
	void flush_buffer() {
		while (inputs > 0) {
			dest.push(1);
			--inputs;
		}
	}
};

pipe_middle<factory_0<buffering_accumulator_type> >
buffering_accumulator() {
	return factory_0<buffering_accumulator_type>();
}

bool parallel_own_buffer_test() {
	test_t sumInput = 64;
	test_t sumOutput = 0;
	pipeline p =
		monotonic(sumInput, 1)
		| parallel(buffering_accumulator(), arbitrary_order, 1, 2)
		| summer(sumOutput);
	p.plot();
	p();
	if (sumInput != sumOutput) {
		log_error() << "Expected sum " << sumInput << ", got " << sumOutput << std::endl;
		return false;
	} else {
		return true;
	}
}

template <typename dest_t>
class noop_initiator_type : public node {
	dest_t dest;
public:
	noop_initiator_type(const dest_t & dest)
		: dest(dest)
	{
		add_push_destination(dest);
	}

	virtual void go() override {
		// noop
	}
};

pipe_begin<factory_0<noop_initiator_type> >
noop_initiator() {
	return factory_0<noop_initiator_type>();
}

template <typename dest_t>
class push_in_end_type : public node {
	dest_t dest;
public:
	typedef test_t item_type;

	push_in_end_type(const dest_t & dest)
		: dest(dest)
	{
		add_push_destination(dest);
	}

	void push(item_type) {
	}

	virtual void end() override {
		for (test_t i = 0; i < 100; ++i) {
			dest.push(1);
		}
	}
};

pipe_middle<factory_0<push_in_end_type> >
push_in_end() {
	return factory_0<push_in_end_type>();
}

bool parallel_push_in_end_test() {
	test_t sumOutput = 0;
	pipeline p =
		noop_initiator()
		| parallel(push_in_end(), arbitrary_order, 1, 10)
		| summer(sumOutput);
	p.plot(log_info());
	p();
	if (sumOutput != 100) {
		log_error() << "Wrong result, expected 100, got " << sumOutput << std::endl;
		return false;
	}
	return true;
}

template <typename dest_t>
class step_begin_type : public node {
	dest_t dest;
	static const size_t items = 256*1024*1024;

public:
	typedef typename dest_t::item_type item_type;

	step_begin_type(dest_t dest)
		: dest(dest)
	{
		add_push_destination(dest);
	}

	virtual void propagate() override {
		forward<stream_size_type>("items", items);
	}

	virtual void go() override {
		for (size_t i = 0; i < items; ++i) {
			dest.push(item_type());
		}
	}
};

pipe_begin<factory_0<step_begin_type> >
step_begin() {
	return factory_0<step_begin_type>();
}

template <typename dest_t>
class step_middle_type : public node {
	dest_t dest;

public:
	typedef typename dest_t::item_type item_type;

	step_middle_type(dest_t dest)
		: dest(dest)
	{
		add_push_destination(dest);
	}

	virtual void propagate() override {
		if (!can_fetch("items")) throw tpie::exception("Cannot fetch items");
		set_steps(fetch<stream_size_type>("items"));
	}

	void push(item_type i) {
		step();
		dest.push(i);
	}
};

pipe_middle<factory_0<step_middle_type> >
step_middle() {
	return factory_0<step_middle_type>();
}

class step_end_type : public node {
public:
	typedef size_t item_type;

	void push(item_type) {
	}
};

pipe_end<termfactory_0<step_end_type> >
step_end() {
	return termfactory_0<step_end_type>();
}

bool parallel_step_test() {
	pipeline p = step_begin() | parallel(step_middle()) | step_end();
	progress_indicator_arrow pi("Test", 0);
	p(get_memory_manager().available(), pi);
	return true;
}

class virtual_cref_item_type_test_helper {
public:
	template <typename In, typename Expect>
	class t {
		typedef typename tpie::pipelining::bits::maybe_add_const_ref<In>::type Out;
	public:
		typedef typename boost::enable_if<boost::is_same<Out, Expect>, int>::type u;
	};
};

bool virtual_cref_item_type_test() {
	typedef virtual_cref_item_type_test_helper t;
	t::t<int, const int &>::u t1 = 1;
	t::t<int *, int *>::u t2 = 2;
	t::t<int &, int &>::u t3 = 3;
	t::t<const int *, const int *>::u t4 = 4;
	t::t<const int &, const int &>::u t5 = 5;
	return t1 + t2 + t3 + t4 + t5 > 0;
}

class nocopy_tag;

static const nocopy_tag & nocopy = *static_cast<const nocopy_tag *>(0);

class node_map_tester : public node {
	friend class node_map_tester_factory;

	std::auto_ptr<node_map_tester> dest;

public:
	node_map_tester() {
		set_name("Node map tester leaf");
	}

	node_map_tester(const node_map_tester & copy)
		: node(copy)
	{
		if (copy.dest.get())
			dest.reset(new node_map_tester(*copy.dest));
	}

	node_map_tester(node_map_tester & copy, const nocopy_tag &)
		: dest(new node_map_tester(copy))
	{
		set_name("Node map tester non-leaf");
	}

	void add(std::vector<node_map_tester *> & v) {
		v.push_back(this);
		if (dest.get()) dest->add(v);
	}

	virtual void go() override {
		// Nothing to do.
	}
};

class node_map_tester_factory : public factory_base {
	size_t nodes;
	std::string edges;

public:
	typedef node_map_tester constructed_type;

	node_map_tester_factory(size_t nodes, const std::string & edges)
		: nodes(nodes)
		, edges(edges)
	{
		if (edges.size() != nodes*nodes) throw std::invalid_argument("edges has wrong size");
	}

	node_map_tester construct() const {
		std::vector<node_map_tester *> nodes;
		std::auto_ptr<node_map_tester> node;
		for (size_t i = 0; i < this->nodes; ++i) {
			node.reset(node.get() ? new node_map_tester(*node, nocopy) : new node_map_tester());
			this->init_node(*node);
		}
		node->add(nodes);
		for (size_t i = 0, idx = 0; i < this->nodes; ++i) {
			for (size_t j = 0; j < this->nodes; ++j, ++idx) {
				switch (edges[idx]) {
					case '.':
						break;
					case '>':
						log_debug() << i << " pushes to " << j << std::endl;
						nodes[i]->add_push_destination(*nodes[j]);
						break;
					case '<':
						log_debug() << i << " pulls from " << j << std::endl;
						nodes[i]->add_pull_source(*nodes[j]);
						break;
					case '-':
						nodes[i]->add_dependency(*nodes[j]);
						break;
					default:
						throw std::invalid_argument("Bad char");
				}
			}
		}
		return *node;
	}
};

bool node_map_test(size_t nodes, bool hasInitiator, const std::string & edges) {
	node_map_tester_factory fact(nodes, edges);
	pipeline p =
		tpie::pipelining::bits::pipeline_impl<node_map_tester_factory>(fact);
	p.plot(log_info());
	try {
		p();
	} catch (const no_initiator_node &) {
		return !hasInitiator;
	}
	return hasInitiator;
}

void node_map_multi_test(teststream & ts) {
	ts << "push_basic" << result
		(node_map_test
		 (4, true,
		  ".>.."
		  "..>."
		  "...>"
		  "...."));
	ts << "pull_basic" << result
		(node_map_test
		 (4, true,
		  "...."
		  "<..."
		  ".<.."
		  "..<."));
	ts << "phase_basic" << result
		(node_map_test
		 (3, true,
		  "..."
		  "-.."
		  ".-."));
	ts << "self_push" << result
		(node_map_test
		 (1, false,
		  ">"));

	ts << "actor_cycle" << result
		(node_map_test
		 (2, false,
		  ".>"
		  "<."));
	ts << "item_cycle" << result
		(node_map_test
		 (3, true,
		  ".><"
		  "..>"
		  "..."));
}

bool join_test() {
	std::vector<int> i(10);
	std::vector<int> o;

	for (int j = 0; j < 10; ++j) {
		i[j] = j;
	}

	join<int> j;
	pipeline p1 = input_vector(i) | j.sink();
	pipeline p2 = input_vector(i) | j.sink();
	pipeline p3 = j.source() | output_vector(o);

	p3.plot(log_info());
	p3();

	if (o.size() != 20) {
		log_error() << "Wrong output size " << o.size() << " expected 20" << std::endl;
		return false;
	}

	for (int i = 0; i < 20; ++i) {
		if (o[i] == i % 10) continue;
		log_error() << "Wrong output item got " << o[i] << " expected " << i%10 << std::endl;
		return false;
	}
	return true;
}

bool copy_ctor_test() {
	std::vector<int> i(10);
	std::vector<int> j;
	pipeline p1 = input_vector(i) | output_vector(j);
	pipeline p2 = p1;
	p2();
	return true;
}

int main(int argc, char ** argv) {
	return tpie::tests(argc, argv)
	.setup(setup_test_vectors)
	.test(vector_multiply_test, "vector")
	.test(file_stream_test, "filestream", "n", static_cast<stream_size_type>(3))
	.test(file_stream_pull_test, "fspull")
	.test(file_stream_alt_push_test, "fsaltpush")
	.test(merge_test, "merge")
	.test(reverse_test, "reverse")
	.test(internal_reverse_test, "internal_reverse")
	.test(passive_reverse_test, "passive_reverse", "n", static_cast<size_t>(50000))
	.test(internal_passive_reverse_test, "internal_passive_reverse", "n", static_cast<size_t>(50000))
	.test(sort_test_trivial, "sorttrivial")
	.test(sort_test_small, "sort")
	.test(sort_test_large, "sortbig")
	.test(operator_test, "operators")
	.test(uniq_test, "uniq")
	.multi_test(memory_test_multi, "memory")
	.test(fork_test, "fork")
	.test(merger_memory_test, "merger_memory", "n", static_cast<size_t>(10))
	.test(fetch_forward_test, "fetch_forward")
	.test(virtual_test, "virtual")
	.test(virtual_cref_item_type_test, "virtual_cref_item_type")
	.test(prepare_test, "prepare")
	.test(end_time::test, "end_time")
	.test(pull_iterator_test, "pull_iterator")
	.test(push_iterator_test, "push_iterator")
	.test(parallel_test, "parallel", "modulo", static_cast<size_t>(20011))
	.test(parallel_ordered_test, "parallel_ordered", "modulo", static_cast<size_t>(20011))
	.test(parallel_step_test, "parallel_step")
	.test(parallel_multiple_test, "parallel_multiple")
	.test(parallel_own_buffer_test, "parallel_own_buffer")
	.test(parallel_push_in_end_test, "parallel_push_in_end")
	.test(join_test, "join")
	.multi_test(node_map_multi_test, "node_map")
	.test(copy_ctor_test, "copy_ctor")
	;
}<|MERGE_RESOLUTION|>--- conflicted
+++ resolved
@@ -100,31 +100,15 @@
 	return check_test_vectors();
 }
 
-<<<<<<< HEAD
-bool file_stream_test() {
+bool file_stream_test(stream_size_type items) {
 	tpie::temp_file input_file;
 	tpie::temp_file output_file;
 	{
 		file_stream<test_t> in;
 		in.open(input_file.path());
-		in.write(1);
-		in.write(2);
-		in.write(3);
-=======
-void file_system_cleanup() {
-	boost::filesystem::remove("input");
-	boost::filesystem::remove("output");
-}
-
-bool file_stream_test(stream_size_type items) {
-	file_system_cleanup();
-	{
-		file_stream<test_t> in;
-		in.open("input");
 		for (stream_size_type i = 0; i < items; ++i) {
 			in.write(i);
 		}
->>>>>>> d900c888
 	}
 	{
 		file_stream<test_t> in;
@@ -138,17 +122,10 @@
 	}
 	{
 		file_stream<test_t> out;
-<<<<<<< HEAD
 		out.open(output_file.path());
-		if (6 != out.read()) return false;
-		if (12 != out.read()) return false;
-		if (18 != out.read()) return false;
-=======
-		out.open("output");
 		for (stream_size_type i = 0; i < items; ++i) {
 			if (i*6 != out.read()) return false;
 		}
->>>>>>> d900c888
 	}
 	return true;
 }
