--- conflicted
+++ resolved
@@ -626,11 +626,7 @@
 		memory_size_type tempFileMemory = 2*p.fanout*sizeof(temp_file);
 
 		log_debug() << "Phase 1: " << p.memoryPhase1 << " b available memory; " << streamMemory << " b for a single stream; " << tempFileMemory << " b for temp_files\n";
-<<<<<<< HEAD
-		memory_size_type min_m1 = 128*1024 / sizeof(T) + streamMemory + tempFileMemory;
-=======
 		memory_size_type min_m1 = 128*1024 / sizeof(T) + bits::run_positions::memory_usage() + streamMemory + tempFileMemory;
->>>>>>> d900c888
 		if (p.memoryPhase1 < min_m1) {
 			log_warning() << "Not enough phase 1 memory for 128 KB items and an open stream! (" << p.memoryPhase1 << " < " << min_m1 << ")\n";
 			p.memoryPhase1 = min_m1;
@@ -783,17 +779,12 @@
 
 	array<temp_file> m_runFiles;
 
-<<<<<<< HEAD
+	bits::run_positions m_runPositions;
+
 	// Number of runs already written to disk.
 	// On 32-bit systems, we could in principle support more than 2^32 finished runs,
 	// but keeping this as a memory_size_type is nicer when doing the actual merges.
-	memory_size_type m_finishedRuns;
-=======
-	bits::run_positions m_runPositions;
-
-	// number of runs already written to disk.
 	stream_size_type m_finishedRuns;
->>>>>>> d900c888
 
 	// current run buffer. size 0 before begin(), size runLength after begin().
 	array<T> m_currentRunItems;
