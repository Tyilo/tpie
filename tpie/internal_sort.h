--- conflicted
+++ resolved
@@ -23,16 +23,9 @@
 ///////////////////////////////////////////////////////////////////////////////
 /// \file internal_sort.h  Internal sorter objects.
 /// Provides base class Internal_Sorter_Base for internal sorter objects and
-<<<<<<< HEAD
-/// two subclass implementations Internal_Sorter_Op and Internal_Sorter_Obj.
-/// Both implementations rely on quicksort variants quick_sort_op() and 
-/// quick_sort_obj(), resp.
-///////////////////////////////////////////////////////////////////////////////
-=======
 /// subclass implementation Internal_Sorter_Obj.
 /// Relies on quicksort variant quick_sort_obj().
 ///////////////////////////////////////////////////////////////////////////
->>>>>>> 3ab6bba8
 
 // Get definitions for working with Unix and Windows
 #include <tpie/portability.h>
@@ -163,103 +156,12 @@
 inline TPIE_OS_SIZE_T Internal_Sorter_Base<T>::space_per_item(void) {
 	return sizeof(T);
 }
-<<<<<<< HEAD
-	
-///////////////////////////////////////////////////////////////////////////////
-/// \brief Comparison-operator based Internal_Sorter_base subclass
-/// implementation; uses quick_sort_op().
-///////////////////////////////////////////////////////////////////////////////
-template<class T>
-class Internal_Sorter_Op: public Internal_Sorter_Base<T>{
-protected:
-	using Internal_Sorter_Base<T>::len;
-	using Internal_Sorter_Base<T>::ItemArray;
-	    
-public:
-	//  Constructor/Destructor
-	Internal_Sorter_Op() {
-		//  No code in this constructor.
-	};
-	
-	~Internal_Sorter_Op() {
-		//  No code in this destructor.
-	};
-	
-	using Internal_Sorter_Base<T>::space_overhead;
-	
-	///////////////////////////////////////////////////////////////////////////
-	/// \brief Reads nItems sequentially from InStr, starting at the current
-	/// file position; writes the sorted output to OutStr, starting from the
-	/// current file position.
-	///////////////////////////////////////////////////////////////////////////
-	void sort(file_stream<T>* InStr, file_stream<T>* OutStr, TPIE_OS_SIZE_T nItems, progress_indicator_base * pi=0);
-	    
-private:
-	// Prohibit these
-	Internal_Sorter_Op(const Internal_Sorter_Op<T>& other);
-	Internal_Sorter_Op<T> operator=(const Internal_Sorter_Op<T>& other);
-};
-	
-template<class T>
-void Internal_Sorter_Op<T>::sort(file_stream<T>* InStr, 
-								 file_stream<T>* OutStr, 
-								 TPIE_OS_SIZE_T nItems, 
-								 progress_indicator_base * pi){
-	TPIE_OS_SIZE_T i = 0;
-	// make sure we called allocate earlier
-	if (ItemArray.size() == 0) throw stream_exception("NULL_POINTER");
-
-	
-	tp_assert ( nItems <= len, "Internal buffer overfull (nItems > len)");
-
-	fractional_progress fp(pi);
-	fp.id() << __FILE__ << __FUNCTION__ << typeid(T);
-	fractional_subindicator read_progress(fp, "read", TPIE_FSI, nItems, "Reading");
-	fractional_subindicator sort_progress(fp, "sort", TPIE_FSI, nItems, "Sorting");
-	fractional_subindicator write_progress(fp, "write", TPIE_FSI, nItems, "Writing");
-	fp.init();
-
-	read_progress.init(nItems);
-	// Read a memory load out of the input stream one item at a time,
-	for (i = 0; i < nItems; i++) {
-		ItemArray[i] = InStr->read();
-		read_progress.step();
-	}
-	read_progress.done();
-
-	//Sort the array.
-	parallel_sort<true>(ItemArray.begin(), ItemArray.begin()+nItems, sort_progress, std::less<T>());
-
-	if(InStr==OutStr){ //Do the right thing if we are doing 2x sort
-		//Internal sort objects should probably be re-written so that
-		//the interface is cleaner and they don't have to worry about I/O
-		InStr->truncate(0); //delete original items
-		InStr->seek(0); //rewind
-	}
-	
-	//  Write sorted array to OutStr
-	write_progress.init(nItems);
-	for (i = 0; i < nItems; i++) {
-		OutStr->write(ItemArray[i]);
-		write_progress.step();
-	}
-	write_progress.done();
-	fp.done();
-}
-
-///////////////////////////////////////////////////////////////////////////////
-/// \brief Comparison object based Internal_Sorter_base subclass
-/// implementation; uses quick_sort_obj().
-///////////////////////////////////////////////////////////////////////////////
-template<class T, class CMPR>
-=======
 
 ///////////////////////////////////////////////////////////////////////////
 /// Comparision object based Internal_Sorter_base subclass implementation; uses 
 /// quick_sort_obj().
 ///////////////////////////////////////////////////////////////////////////
 template<class T, class Compare>
->>>>>>> 3ab6bba8
 class Internal_Sorter_Obj: public Internal_Sorter_Base<T>{
 protected:
 	using Internal_Sorter_Base<T>::ItemArray;
@@ -294,23 +196,13 @@
 /// Reads nItems sequentially from InStr, starting at the current file
 /// position; writes the sorted output to OutStr, starting from the current
 /// file position.
-<<<<<<< HEAD
-///////////////////////////////////////////////////////////////////////////////
-template<class T, class CMPR>
-void Internal_Sorter_Obj<T, CMPR>::sort(file_stream<T>* InStr, 
-										file_stream<T>* OutStr, 
-										TPIE_OS_SIZE_T nItems,
-										progress_indicator_base * pi) {
-	tp_assert ( nItems <= len, "Internal buffer overfull (nItems > len)");
-=======
 ///////////////////////////////////////////////////////////////////////////
 template<class T, class Compare>
 void Internal_Sorter_Obj<T, Compare>::sort(file_stream<T>* InStr, 
 										   file_stream<T>* OutStr, 
 										   TPIE_OS_SIZE_T nItems,
 										   progress_indicator_base * pi) {
-	tp_assert ( nItems <= len, "nItems more than interal buffer size.");
->>>>>>> 3ab6bba8
+	tp_assert ( nItems <= len, "Internal buffer overfull (nItems > len)");
 
 	
 	TPIE_OS_SIZE_T i = 0;
@@ -354,202 +246,6 @@
 	fp.done();
 }
 
-<<<<<<< HEAD
-///////////////////////////////////////////////////////////////////////////////
-/// Key + Object based Internal Sorter; used by key_sort() routines.
-///////////////////////////////////////////////////////////////////////////////
-template<class T, class KEY, class CMPR>
-class Internal_Sorter_KObj : public Internal_Sorter_Base<T> {
-protected:
-	/** Array that holds original items */
-	array<T> ItemArray;
-
-	/** Holds keys to be sorted */
-	array<qsort_item<KEY> > sortItemArray;
-	/** Copy,compare keys */ 
-	CMPR *UsrObject;              
-	/** length of ItemArray */
-	TPIE_OS_SIZE_T len;
-	
-public:
-	///////////////////////////////////////////////////////////////////////////
-	///  Empty constructor.
-	///////////////////////////////////////////////////////////////////////////
-	Internal_Sorter_KObj(CMPR* cmp):  UsrObject(cmp), len(0) {
-		//  No code in this constructor.
-	}
-	
-	///////////////////////////////////////////////////////////////////////////
-	///  Destructor calling deallocate.
-	///////////////////////////////////////////////////////////////////////////
-	~Internal_Sorter_KObj(void); //Destructor
-    
-	///////////////////////////////////////////////////////////////////////////
-	/// Allocate array that can hold nItems.
-	///////////////////////////////////////////////////////////////////////////
-	void allocate(TPIE_OS_SIZE_T nItems);
-	
-	///////////////////////////////////////////////////////////////////////////
-	/// Sort nItems from input stream and write to output stream.
-	///////////////////////////////////////////////////////////////////////////
-	void sort(file_stream<T>* InStr, file_stream<T>* OutStr, TPIE_OS_SIZE_T nItems, progress_indicator_base * pi=0);
-	
-	///////////////////////////////////////////////////////////////////////////
-	/// Clean up internal array.
-	///////////////////////////////////////////////////////////////////////////
-	void deallocate(void); 
-	
-	///////////////////////////////////////////////////////////////////////////
-	/// Returns maximum number of items that can be sorted using \p memSize bytes.
-	///////////////////////////////////////////////////////////////////////////
-	TPIE_OS_SIZE_T MaxItemCount(TPIE_OS_SIZE_T memSize);
-	
-	///////////////////////////////////////////////////////////////////////////
-	/// Returns memory usage in bytes per sort item.
-	///////////////////////////////////////////////////////////////////////////
-	TPIE_OS_SIZE_T space_per_item();
-	    
-	///////////////////////////////////////////////////////////////////////////
-	/// Returns fixed memory usage overhead in bytes per class instantiation.
-	///////////////////////////////////////////////////////////////////////////
-	TPIE_OS_SIZE_T space_overhead();
-	
-private:
-	// Prohibit these
-	Internal_Sorter_KObj(const Internal_Sorter_KObj<T,KEY,CMPR>& other);
-	Internal_Sorter_KObj<T,KEY,CMPR> operator=(const Internal_Sorter_KObj<T,KEY,CMPR>& other);
-};
-
-template<class T, class KEY, class CMPR>
-Internal_Sorter_KObj<T, KEY, CMPR>::~Internal_Sorter_KObj(void){
-	//  In case someone forgot to call deallocate()	    
-	ItemArray.resize(0);
-	sortItemArray.resize(0);
-}
-
-template<class T, class KEY, class CMPR>
-inline void Internal_Sorter_KObj<T, KEY, CMPR>::allocate(TPIE_OS_SIZE_T nitems){
-	len=nitems;
-	ItemArray.resize(len);
-	sortItemArray.resize(len);
-}
-
-///////////////////////////////////////////////////////////////////////////////
-/// A helper class to quick sort qsort_item types
-/// given a comparison object for comparing keys.
-///////////////////////////////////////////////////////////////////////////////
-template<class KEY, class KCMP>
-class QsortKeyCmp {
-private:
-	// Prohibit these.
-	QsortKeyCmp(const QsortKeyCmp<KEY,KCMP>& other);
-	QsortKeyCmp<KEY,KCMP>& operator=(const QsortKeyCmp<KEY,KCMP>& other);
-	
-	KCMP *isLess; //Class with function compare that compares 2 keys    
-	
-public:
-      /////////////////////////////////////////////////////////////////////////
-      ///  Constructor.
-      /////////////////////////////////////////////////////////////////////////
-      QsortKeyCmp(KCMP* kcmp) : isLess(kcmp) { };
-
-      /////////////////////////////////////////////////////////////////////////
-      /// Comparision method;
-      /// returns -1, 0, or +1 to indicate that <tt>left<right</tt>, <tt>left==right</tt>, or
-      /// <tt>left>right</tt> respectively.
-      /////////////////////////////////////////////////////////////////////////
-	inline int compare(const qsort_item<KEY>& left,
-					   const qsort_item<KEY>& right){
-		return isLess->compare(left.keyval, right.keyval);
-	}
-};
-
-template<class T, class KEY, class CMPR>
-inline void Internal_Sorter_KObj<T, KEY, CMPR>::sort(file_stream<T>* InStr,
-													 file_stream<T>* OutStr, TPIE_OS_SIZE_T nItems,
-													 progress_indicator_base * pi) {
-	
-	TPIE_OS_SIZE_T i = 0;
-
-	// Make sure we called allocate earlier
-	if (ItemArray.size() == 0 || sortItemArray.size() == 0) {
-		throw stream_exception("NULL_POINTER");
-	}
-	
-	tp_assert ( nItems <= len, "Internal buffer overfull (nItems > len)");
-
-	fractional_progress fp(pi);
-	fp.id() << __FILE__ << __FUNCTION__ << typeid(T) << typeid(KEY) <<  typeid(CMPR);
-	fractional_subindicator read_progress(fp, "read", TPIE_FSI, nItems, "Reading");
-	fractional_subindicator sort_progress(fp, "sort", TPIE_FSI, nItems, "Sorting");
-	fractional_subindicator write_progress(fp, "write", TPIE_FSI, nItems, "Writing");
-	fp.init();
-
-	read_progress.init(nItems);
-	// Read a memory load out of the input stream one item at a time,
-	for (i = 0; i < nItems; i++) {
-		ItemArray[i] = InStr->read();
-		sortItemArray[i].source=i;
-		read_progress.step();
-	}
-	read_progress.done();
-	
-	//Sort the array.
-	QsortKeyCmp<KEY, CMPR> kc(UsrObject);
-	TPIE2STL_cmp<qsort_item<KEY>,QsortKeyCmp<KEY,CMPR> > stlcomp(&kc);
-
-	parallel_sort<true>(sortItemArray.begin(), sortItemArray.begin()+nItems, sort_progress, std::less<qsort_item<KEY> >());
-	if (InStr==OutStr) { //Do the right thing if we are doing 2x sort
-		//Internal sort objects should probably be re-written so that
-		//the interface is cleaner and they don't have to worry about I/O
-		InStr->truncate(0); //delete original items
-		InStr->seek(0); //rewind
-	}
-
-	write_progress.init(nItems);
-	//Write sorted array to OutStr
-	for (i = 0; i < nItems; i++) {
-		OutStr->write(ItemArray[sortItemArray[i].source]);
-		write_progress.step();
-	}
-	write_progress.done();
-	fp.done();
-}
-
-template<class T, class KEY, class CMPR>
-inline void Internal_Sorter_KObj<T, KEY, CMPR>::deallocate(void) {
-	
-	len=0;
-	ItemArray.resize(0);
-	sortItemArray.resize(0);
-}
-
-template<class T, class KEY, class CMPR>
-inline TPIE_OS_SIZE_T Internal_Sorter_KObj<T, KEY, CMPR>::MaxItemCount(TPIE_OS_SIZE_T memSize) {
-	
-	//Space available for items
-	TPIE_OS_SIZE_T memAvail=memSize-space_overhead();
-	
-	if (memAvail < space_per_item()) return 0; 
-	else return memAvail/space_per_item(); 
-}
-	
-	
-template<class T, class KEY, class CMPR>
-inline TPIE_OS_SIZE_T Internal_Sorter_KObj<T, KEY, CMPR>::space_overhead(void) { 
-	// Space usage independent of space_per_item
-	// accounts MM_manager space overhead on "new" call
-	return 0;
-}
-
-template<class T, class KEY, class CMPR>
-inline TPIE_OS_SIZE_T Internal_Sorter_KObj<T, KEY, CMPR>::space_per_item(void) {
-	return sizeof(T) + sizeof(qsort_item<KEY>);
-}
-
-=======
->>>>>>> 3ab6bba8
-
 }  //  ami namespace
 }  //  tpie namespace
 #endif // _INTERNAL_SORT_H 
