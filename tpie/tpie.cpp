// -*- mode: c++; tab-width: 4; indent-tabs-mode: t; eval: (progn (c-set-style "stroustrup") (c-set-offset 'innamespace 0)); -*-
// vi:set ts=4 sts=4 sw=4 noet :
// Copyright 2011, The TPIE development team
// 
// This file is part of TPIE.
// 
// TPIE is free software: you can redistribute it and/or modify it under
// the terms of the GNU Lesser General Public License as published by the
// Free Software Foundation, either version 3 of the License, or (at your
// option) any later version.
// 
// TPIE is distributed in the hope that it will be useful, but WITHOUT ANY
// WARRANTY; without even the implied warranty of MERCHANTABILITY or
// FITNESS FOR A PARTICULAR PURPOSE.  See the GNU Lesser General Public
// License for more details.
// 
// You should have received a copy of the GNU Lesser General Public License
// along with TPIE.  If not, see <http://www.gnu.org/licenses/>

#include <tpie/tpie.h>
#include <tpie/fractional_progress.h>
#include <tpie/execution_time_predictor.h>
#include <tpie/tpie_log.h>
#include <tpie/prime.h>
<<<<<<< HEAD
=======
#include <tpie/mm_manager.h>
>>>>>>> f71ae9e3

namespace tpie {

void tpie_init(int subsystems) {
	if (subsystems & MEMORY_MANAGER)	
		init_memory_manager();

	if (subsystems & DEFAULT_LOGGING)
		init_default_log();

	if (subsystems & PRIMEDB)
		init_prime();

	if (subsystems & PROGRESS) {
		init_fraction_db();
		init_execution_time_db();
	}
	if (subsystems & PRIME)
		is_prime.init();
}

void tpie_finish(int subsystems) {
    if (subsystems & PROGRESS)  {
		finish_execution_time_db();
		finish_fraction_db();
	}

	if (subsystems & PRIMEDB)
		finish_prime();

	if (subsystems & DEFAULT_LOGGING)
		finish_default_log();
<<<<<<< HEAD
	if (subsystems & PRIME)
		is_prime.finish();
=======

	if (subsystems & MEMORY_MANAGER)	
		finish_memory_manager();
>>>>>>> f71ae9e3
}

}<|MERGE_RESOLUTION|>--- conflicted
+++ resolved
@@ -22,10 +22,7 @@
 #include <tpie/execution_time_predictor.h>
 #include <tpie/tpie_log.h>
 #include <tpie/prime.h>
-<<<<<<< HEAD
-=======
 #include <tpie/mm_manager.h>
->>>>>>> f71ae9e3
 
 namespace tpie {
 
@@ -58,14 +55,9 @@
 
 	if (subsystems & DEFAULT_LOGGING)
 		finish_default_log();
-<<<<<<< HEAD
-	if (subsystems & PRIME)
-		is_prime.finish();
-=======
 
 	if (subsystems & MEMORY_MANAGER)	
 		finish_memory_manager();
->>>>>>> f71ae9e3
 }
 
 }